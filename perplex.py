import json
import urllib.parse
from datetime import datetime
from pathlib import Path
from sys import exit, stderr
from time import sleep
from typing import Any, Dict, List, Optional, Union

import httpx
from httpx import Response
from loguru import logger
from plexapi.audio import Track
from plexapi.media import Media
from plexapi.myplex import MyPlexAccount, MyPlexResource, PlexServer
from plexapi.video import Episode, Movie
from plexapi.audio import Track
from pypresence import Presence


class Perplex:
    """
    Discord Rich Presence implementation for Plex.

    https://github.com/EthanC/Perplex
    """

    def Initialize(self: Any) -> None:
        """Initialize Perplex and begin primary functionality."""

        logger.info("Perplex")
        logger.info("https://github.com/EthanC/Perplex")

        self.config: Dict[str, Any] = Perplex.LoadConfig(self)

        plex: MyPlexAccount = Perplex.LoginPlex(self)
        discord: Presence = Perplex.LoginDiscord(self)

        while True:
            session: Optional[Union[Movie, Episode, Track]] = Perplex.FetchSession(
                self, plex
            )

            if session is not None:
                logger.success(f"Fetched active media session")

                if type(session) is Movie:
                    status: Dict[str, Any] = Perplex.BuildMoviePresence(self, session)
                elif type(session) is Episode:
                    status: Dict[str, Any] = Perplex.BuildEpisodePresence(self, session)
                elif type(session) is Track:
<<<<<<< HEAD
                    status: Dict[str, Any] = Perplex.BuildTrackPresence(self, session)
=======
                    status: Dict[str, Any] = Perplex.BuildMusicPresence(self, session)

>>>>>>> 88c96c9c
                success: Optional[bool] = Perplex.SetPresence(self, discord, status)

                # Reestablish a failed Discord Rich Presence connection
                if success is False:
                    discord = Perplex.LoginDiscord(self)
            else:
                discord.clear()

            # Presence updates have a rate limit of 1 update per 15 seconds
            # https://discord.com/developers/docs/rich-presence/how-to#updating-presence
            logger.info("Sleeping for 15s...")

            sleep(15.0)

    def LoadConfig(self: Any) -> Dict[str, Any]:
        """Load the configuration values specified in config.json"""

        try:
            with open("config.json", "r") as file:
                config: Dict[str, Any] = json.loads(file.read())
        except Exception as e:
            logger.critical(f"Failed to load configuration, {e}")

            exit(1)

        logger.success("Loaded configuration")

        return config

    def SetupLogging(self: Any) -> None:
        """Setup the logger using the configured values."""

        settings: Dict[str, Any] = self.config["logging"]

        if (level := settings["severity"].upper()) != "DEBUG":
            try:
                logger.remove()
                logger.add(stderr, level=level)

                logger.success(f"Set logger severity to {level}")
            except Exception as e:
                # Fallback to default logger settings
                logger.add(stderr, level="DEBUG")

                logger.error(f"Failed to set logger severity to {level}, {e}")

    def LoginPlex(self: Any) -> MyPlexAccount:
        """Authenticate with Plex using the configured credentials."""

        settings: Dict[str, Any] = self.config["plex"]

        account: Optional[MyPlexAccount] = None

        if Path("auth.txt").is_file() is True:
            try:
                with open("auth.txt", "r") as file:
                    auth: str = file.read()

                account = MyPlexAccount(token=auth)
            except Exception as e:
                logger.error(f"Failed to authenticate with Plex using token, {e}")

        if account is None:
            username: str = settings["username"]
            password: str = settings["password"]

            if settings["twoFactor"] is True:
                print(f"Enter Verification Code: ", end="")
                code: str = input()

                if (code == "") or (code.isspace()):
                    logger.warning(
                        "Two-Factor Authentication is enabled but code was not supplied"
                    )
                else:
                    password = f"{password}{code}"

            try:
                account = MyPlexAccount(username, password)
            except Exception as e:
                logger.critical(f"Failed to authenticate with Plex, {e}")

                exit(1)

        logger.success("Authenticated with Plex")

        try:
            with open("auth.txt", "w+") as file:
                file.write(account.authenticationToken)
        except Exception as e:
            logger.error(
                f"Failed to save Plex authentication token for future logins, {e}"
            )

        return account

    def LoginDiscord(self: Any) -> Presence:
        """Authenticate with Discord using the configured credentials."""

        client: Optional[Presence] = None

        while client is None:
            try:
                client = Presence(self.config["discord"]["appId"])
                client.connect()
            except Exception as e:
                logger.error(f"Failed to connect to Discord ({e}) retry in 15s...")

                sleep(15.0)

        logger.success("Authenticated with Discord")

        return client

    def FetchSession(
        self: Any, client: MyPlexAccount
    ) -> Optional[Union[Movie, Episode, Track]]:
        """
        Connect to the configured Plex Media Server and return the active
        media session.
        """

        settings: Dict[str, Any] = self.config["plex"]

        resource: Optional[MyPlexResource] = None
        server: Optional[PlexServer] = None

        for entry in settings["servers"]:
            for result in client.resources():
                if entry.lower() == result.name.lower():
                    resource = result
                    break

            if resource is not None:
                break

        if resource is None:
            logger.critical("Failed to locate configured Plex Media Server")

            exit(1)

        try:
            server = resource.connect()
        except Exception as e:
            logger.critical(
                f"Failed to connect to configured Plex Media Server ({resource.name}), {e}"
            )

            exit(1)

        sessions: List[Media] = server.sessions()
        active: Optional[Union[Movie, Episode, Track]] = None

        if len(sessions) > 0:
            i: int = 0

            for entry in settings["users"]:
                for result in sessions:
                    if entry.lower() in [alias.lower() for alias in result.usernames]:
                        active = sessions[i]

                        break

                    i += 1

        if active is None:
            logger.info("No active media sessions found for configured users")

            return

        if type(active) is Movie:
            return active
        elif type(active) is Episode:
            return active
        elif type(active) is Track:
            return active
<<<<<<< HEAD
=======

>>>>>>> 88c96c9c
        logger.error(f"Fetched active media session of unknown type: {type(active)}")

    def BuildMoviePresence(self: Any, active: Movie) -> Dict[str, Any]:
        """Build a Discord Rich Presence status for the active movie session."""

        minimal: bool = self.config["discord"]["minimal"]

        result: Dict[str, Any] = {}

        metadata: Optional[Dict[str, Any]] = Perplex.FetchMetadata(
            self, active.title, active.year, "movie"
        )

        if minimal is True:
            result["primary"] = active.title
        else:
            result["primary"] = f"{active.title} ({active.year})"

            details: List[str] = []

            if len(active.genres) > 0:
                details.append(active.genres[0].tag)

            if len(active.directors) > 0:
                details.append(f"Dir. {active.directors[0].tag}")

            if len(details) > 1:
                result["secondary"] = ", ".join(details)

        if metadata is None:
            # Default to image uploaded via Discord Developer Portal
            result["image"] = "movie"
            result["buttons"] = []
        else:
            mId: int = metadata["id"]
            mType: str = metadata["media_type"]
            imgPath: str = metadata["poster_path"]

            result["image"] = f"https://image.tmdb.org/t/p/original{imgPath}"

            result["buttons"] = [
                {"label": "TMDB", "url": f"https://themoviedb.org/{mType}/{mId}"}
            ]

        result["remaining"] = int((active.duration / 1000) - (active.viewOffset / 1000))
        result["imageText"] = active.title

        logger.trace(result)

        return result

    def BuildTrackPresence(self: Any, active: Track) -> Dict[str, Any]:
        """Build a Discord Rich Presence status for the active track session."""

        result: Dict[str, Any] = {}

        metadata: Optional[Dict[str, Any]] = Perplex.FetchMusicMetadata(
            self, active.title, active.artist().title, active.album().title
        )

        result["primary"] = active.title
        result["secondary"] = active.artist().title
        result["remaining"] = int((active.duration / 1000) - (active.viewOffset / 1000))
        result["imageText"] = active.title
        result["image"] = "media"
        result["buttons"] = []
        logger.trace(result)
        return result

    def BuildEpisodePresence(self: Any, active: Episode) -> Dict[str, Any]:
        """Build a Discord Rich Presence status for the active episode session."""

        result: Dict[str, Any] = {}

        metadata: Optional[Dict[str, Any]] = Perplex.FetchMetadata(
            self, active.show().title, active.show().year, "tv"
        )

        result["primary"] = active.show().title
        result["secondary"] = active.title
        result["remaining"] = int((active.duration / 1000) - (active.viewOffset / 1000))
        result["imageText"] = active.show().title

        if (active.seasonNumber is not None) and (active.episodeNumber is not None):
            result["secondary"] += f" (S{active.seasonNumber}:E{active.episodeNumber})"

        if metadata is None:
            # Default to image uploaded via Discord Developer Portal
            result["image"] = "tv"
            result["buttons"] = []
        else:
            mId: int = metadata["id"]
            mType: str = metadata["media_type"]
            imgPath: str = metadata["poster_path"]

            result["image"] = f"https://image.tmdb.org/t/p/original{imgPath}"

            result["buttons"] = [
                {"label": "TMDB", "url": f"https://themoviedb.org/{mType}/{mId}"}
            ]

        logger.trace(result)

        return result

<<<<<<< HEAD
    def FetchMusicMetadata(
        self: Any, title: str, artist: str, album: str
    ) -> Optional[Dict[str, Any]]:
        """Fetch metadata for the provided track from MusicBrainz."""

        settings: Dict[str, Any] = self.config["musicbrainz"]

        if settings["enable"] is not True:
            logger.warning(f"MusicBrainz disabled, some features will not be available")
            return

        try:
            res: Response = httpx.get(
                f"http://musicbrainz.org/ws/2/recording/?query=artist:{artist}%20AND%20recording:{title}&fmt=json"
            )
            res.raise_for_status()

            logger.debug(f"(HTTP {res.status_code}) GET {res.url}")
            logger.trace(res.text)
        except Exception as e:
            logger.error(f"Failed to fetch metadata for {title} - {artist}, {e}")

            return
        data: Dict[str, Any] = res.json()
        for entry in data.get("recordings", []):
            if entry["title"].lower() != title.lower():
                print(title, " != ", entry["title"])
                continue
            if entry["releases"][0]["title"].lower() != album.lower():
                print(album, " != ", entry["releases"][0]["title"])
                continue
            return entry

        logger.warning(f"Could not locate metadata for {title}")
=======
    def BuildMusicPresence(self: Any, active: Track) -> Dict[str, Any]:
        """Build a Discord Rich Presence status for the active music session."""

        result: Dict[str, Any] = {}

        result["primary"] = active.titleSort
        result["secondary"] = f"by {active.artist().title}"
        result["remaining"] = int((active.duration / 1000) - (active.viewOffset / 1000))
        result["imageText"] = active.parentTitle

        # Default to image uploaded via Discord Developer Portal
        result["image"] = "music"
        result["buttons"] = []

        logger.trace(result)

        return result
>>>>>>> 88c96c9c

    def FetchMetadata(
        self: Any, title: str, year: int, format: str
    ) -> Optional[Dict[str, Any]]:
        """Fetch metadata for the provided title from TMDB."""

        settings: Dict[str, Any] = self.config["tmdb"]
        key: str = settings["apiKey"]

        if settings["enable"] is not True:
            logger.warning(f"TMDB disabled, some features will not be available")

            return

        try:
            res: Response = httpx.get(
                f"https://api.themoviedb.org/3/search/multi?api_key={key}&query={urllib.parse.quote(title)}"
            )
            res.raise_for_status()

            logger.debug(f"(HTTP {res.status_code}) GET {res.url}")
            logger.trace(res.text)
        except Exception as e:
            logger.error(f"Failed to fetch metadata for {title} ({year}), {e}")

            return

        data: Dict[str, Any] = res.json()

        for entry in data.get("results", []):
            if format == "movie":
                if entry["media_type"] != format:
                    continue
                elif title.lower() != entry["title"].lower():
                    continue
                elif entry["release_date"].startswith(str(year)) is False:
                    continue
            elif format == "tv":
                if entry["media_type"] != format:
                    continue
                elif title.lower() != entry["name"].lower():
                    continue
                elif entry["first_air_date"].startswith(str(year)) is False:
                    continue

            return entry

        logger.warning(f"Could not locate metadata for {title} ({year})")

    def SetPresence(
        self: Any, client: Presence, data: Dict[str, Any]
    ) -> Optional[bool]:
        """Set the Rich Presence status for the provided Discord client."""

        title: str = data["primary"]

        data["buttons"].append(
            {"label": "Get Perplex", "url": "https://github.com/EthanC/Perplex"}
        )
        print(data["image"])
        try:
            client.update(
                details=title,
                state=data.get("secondary"),
                end=int(datetime.now().timestamp() + data["remaining"]),
                large_image=data["image"],
                large_text=data["imageText"],
                small_image="plex",
                small_text="Plex",
                buttons=data["buttons"],
            )
        except Exception as e:
            logger.error(f"Failed to set Discord Rich Presence to {title}, {e}")

            return False

        logger.success(f"Set Discord Rich Presence to {title}")


if __name__ == "__main__":
    try:
        Perplex.Initialize(Perplex)
    except KeyboardInterrupt:
        exit()<|MERGE_RESOLUTION|>--- conflicted
+++ resolved
@@ -48,12 +48,9 @@
                 elif type(session) is Episode:
                     status: Dict[str, Any] = Perplex.BuildEpisodePresence(self, session)
                 elif type(session) is Track:
-<<<<<<< HEAD
+
                     status: Dict[str, Any] = Perplex.BuildTrackPresence(self, session)
-=======
-                    status: Dict[str, Any] = Perplex.BuildMusicPresence(self, session)
-
->>>>>>> 88c96c9c
+
                 success: Optional[bool] = Perplex.SetPresence(self, discord, status)
 
                 # Reestablish a failed Discord Rich Presence connection
@@ -230,10 +227,7 @@
             return active
         elif type(active) is Track:
             return active
-<<<<<<< HEAD
-=======
-
->>>>>>> 88c96c9c
+
         logger.error(f"Fetched active media session of unknown type: {type(active)}")
 
     def BuildMoviePresence(self: Any, active: Movie) -> Dict[str, Any]:
@@ -339,7 +333,7 @@
 
         return result
 
-<<<<<<< HEAD
+
     def FetchMusicMetadata(
         self: Any, title: str, artist: str, album: str
     ) -> Optional[Dict[str, Any]]:
@@ -374,25 +368,7 @@
             return entry
 
         logger.warning(f"Could not locate metadata for {title}")
-=======
-    def BuildMusicPresence(self: Any, active: Track) -> Dict[str, Any]:
-        """Build a Discord Rich Presence status for the active music session."""
-
-        result: Dict[str, Any] = {}
-
-        result["primary"] = active.titleSort
-        result["secondary"] = f"by {active.artist().title}"
-        result["remaining"] = int((active.duration / 1000) - (active.viewOffset / 1000))
-        result["imageText"] = active.parentTitle
-
-        # Default to image uploaded via Discord Developer Portal
-        result["image"] = "music"
-        result["buttons"] = []
-
-        logger.trace(result)
-
-        return result
->>>>>>> 88c96c9c
+
 
     def FetchMetadata(
         self: Any, title: str, year: int, format: str
